//! Errors that the library can return.

/// Errors that the library can return while reading/writing the binary format.
#[derive(Debug)]
pub enum Error {
    /// The file doesn't have the correct magic number. ("NYA^")
    WrongMagic,
    /// The value of a `DynamicType` is invalid.
    InvalidDynamicType(i32),
    /// The value of a `StaticType` is invalid.
    InvalidStaticType(i32),
    /// The value of an `ObjectPropertyType` is invalid.
    InvalidObjectPropertyType(i32),
<<<<<<< HEAD
    /// The value of an OldActionType is invalid.
    InvalidOldActionType(i32),
    /// The value of an ActionType is invalid.
=======
    /// The value of an `ActionType` is invalid.
>>>>>>> 492b9bf5
    InvalidActionType(i32),
    /// An error occurred while reading a LEB128 value.
    LebRead(leb128::read::Error),
    /// An I/O error occurred while reading/writing to a file.
    Io(std::io::Error),
    #[cfg(feature = "image")]
    /// An error occured while loading an image.
    Image(image::ImageError),
}

impl std::fmt::Display for Error {
    fn fmt(&self, f: &mut std::fmt::Formatter<'_>) -> std::fmt::Result {
        match self {
            Self::WrongMagic => write!(f, "wrong magic number"),
            Self::InvalidDynamicType(value) => write!(f, "invalid dynamic type: {value}"),
            Self::InvalidStaticType(value) => write!(f, "invalid static type: {value}"),
            Self::InvalidObjectPropertyType(value) => {
                write!(f, "invalid object property type: {value}")
            }
            Self::InvalidOldActionType(value) => write!(f, "invalid old action type: {value}"),
            Self::InvalidActionType(value) => write!(f, "invalid action type: {value}"),
            Self::LebRead(err) => write!(f, "{err}"),
            Self::Io(err) => write!(f, "{err}"),
            #[cfg(feature = "image")]
            Self::Image(err) => write!(f, "{err}"),
        }
    }
}

impl std::error::Error for Error {}

impl From<leb128::read::Error> for Error {
    fn from(err: leb128::read::Error) -> Self {
        Self::LebRead(err)
    }
}

impl From<std::io::Error> for Error {
    fn from(err: std::io::Error) -> Self {
        Self::Io(err)
    }
}

#[cfg(feature = "image")]
impl From<image::ImageError> for Error {
    fn from(err: image::ImageError) -> Self {
        Self::Image(err)
    }
}<|MERGE_RESOLUTION|>--- conflicted
+++ resolved
@@ -11,13 +11,9 @@
     InvalidStaticType(i32),
     /// The value of an `ObjectPropertyType` is invalid.
     InvalidObjectPropertyType(i32),
-<<<<<<< HEAD
-    /// The value of an OldActionType is invalid.
+    /// The value of an `OldActionType` is invalid.
     InvalidOldActionType(i32),
-    /// The value of an ActionType is invalid.
-=======
     /// The value of an `ActionType` is invalid.
->>>>>>> 492b9bf5
     InvalidActionType(i32),
     /// An error occurred while reading a LEB128 value.
     LebRead(leb128::read::Error),
